--- conflicted
+++ resolved
@@ -78,18 +78,10 @@
             raise exceptions.OperationNotImplemented(cls, _operation)
         return _operation
 
-<<<<<<< HEAD
-    @classmethod
-    async def get_external_account_id(cls, network: HttpRequestor) -> str:
-        """to be implemented by addons which require an external account id"""
-        return ""
-
     @classmethod
     def validate_credentials(cls, crendentials):
         pass
 
-=======
->>>>>>> b7a43cc4
     ###
     # instance methods
 
