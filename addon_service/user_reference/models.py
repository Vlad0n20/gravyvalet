from django.db import models
from django.utils import timezone

from addon_service.common.base_model import AddonsServiceBaseModel
from addon_service.configured_storage_addon.models import ConfiguredStorageAddon
from addon_service.external_account.models import ExternalAccount


class UserReference(AddonsServiceBaseModel):
    user_uri = models.URLField(unique=True, db_index=True, null=False)
    deactivated = models.DateTimeField(null=True, blank=True)

<<<<<<< HEAD
=======
    @property
    def authorized_storage_accounts(self):
        return AuthorizedStorageAccount.objects.filter(
            external_account__owner=self,
        )

    @property
    def configured_storage_addons(self):
        return ConfiguredStorageAddon.objects.filter(
            base_account__external_account__owner=self,
        )

>>>>>>> 836a0d76
    class Meta:
        verbose_name = "User Reference"
        verbose_name_plural = "User References"
        app_label = "addon_service"

    class JSONAPIMeta:
        resource_name = "user-references"

    @property
    def owner_uri(self) -> str:
        return self.user_uri

    def deactivate(self):
        self.deactivated = timezone.now()
        self.save()

    def delete(self, force=False):
        """
        For preventing hard deletes use deactivate instead.
        """
        if force:
            return super().delete()
        raise NotImplementedError(
            "This is to prevent hard deletes, use deactivate or force=True."
        )

    def reactivate(self):
        # TODO: Logging?
        self.deactivated = None
        self.save()

    def merge(self, merge_with):
        """
        This represents the user "being merged into", the "merge_with" is the old account that is deactivated.
        """
        ExternalAccount.objects.filter(owner=merge_with).update(owner=self)
        merge_with.deactivate()<|MERGE_RESOLUTION|>--- conflicted
+++ resolved
@@ -3,28 +3,18 @@
 
 from addon_service.common.base_model import AddonsServiceBaseModel
 from addon_service.configured_storage_addon.models import ConfiguredStorageAddon
-from addon_service.external_account.models import ExternalAccount
 
 
 class UserReference(AddonsServiceBaseModel):
     user_uri = models.URLField(unique=True, db_index=True, null=False)
     deactivated = models.DateTimeField(null=True, blank=True)
 
-<<<<<<< HEAD
-=======
-    @property
-    def authorized_storage_accounts(self):
-        return AuthorizedStorageAccount.objects.filter(
-            external_account__owner=self,
-        )
-
     @property
     def configured_storage_addons(self):
         return ConfiguredStorageAddon.objects.filter(
-            base_account__external_account__owner=self,
+            base_account__account_owner=self,
         )
 
->>>>>>> 836a0d76
     class Meta:
         verbose_name = "User Reference"
         verbose_name_plural = "User References"
@@ -60,5 +50,5 @@
         """
         This represents the user "being merged into", the "merge_with" is the old account that is deactivated.
         """
-        ExternalAccount.objects.filter(owner=merge_with).update(owner=self)
+        AuthorizedStorageAccount.objects.filter(account_owner=merge_with).update(account_owner=self)
         merge_with.deactivate()