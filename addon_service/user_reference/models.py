from django.db import models
from django.utils import timezone

from addon_service.authorized_storage_account.models import AuthorizedStorageAccount
from addon_service.common.base_model import AddonsServiceBaseModel
from addon_service.configured_storage_addon.models import ConfiguredStorageAddon
from addon_service.external_account.models import ExternalAccount


class UserReference(AddonsServiceBaseModel):
    user_uri = models.URLField(unique=True, db_index=True, null=False)
    deactivated = models.DateTimeField(null=True, blank=True)

    @property
    def authorized_storage_accounts(self):
        return AuthorizedStorageAccount.objects.filter(
            external_account__owner=self,
        )

    @property
    def configured_storage_addons(self):
        return ConfiguredStorageAddon.objects.filter(
            base_account__external_account__owner=self,
        )

    class Meta:
        verbose_name = "User Reference"
        verbose_name_plural = "User References"
        app_label = "addon_service"

    class JSONAPIMeta:
        resource_name = "user-references"

    @property
<<<<<<< HEAD
    def owner_reference(self):
        return self.user_uri

    def deactivate(self):
        self.deactivated = timezone.now()
        self.save()

    def delete(self, force=False):
        """
        For preventing hard deletes use deactivate instead.
        """
        if force:
            return super().delete()
        raise NotImplementedError(
            "This is to prevent hard deletes, use deactivate or force=True."
        )

    def reactivate(self):
        # TODO: Logging?
        self.deactivated = None
        self.save()

    def merge(self, merge_with):
        """
        This represents the user "being merged into", the "merge_with" is the old account that is deactivated.
        """
        ExternalAccount.objects.filter(owner=merge_with).update(owner=self)
        merge_with.deactivate()
=======
    def owner_uri(self) -> str:
        return self.user_uri
>>>>>>> 65ce2b6a
<|MERGE_RESOLUTION|>--- conflicted
+++ resolved
@@ -32,8 +32,7 @@
         resource_name = "user-references"
 
     @property
-<<<<<<< HEAD
-    def owner_reference(self):
+    def owner_uri(self) -> str:
         return self.user_uri
 
     def deactivate(self):
@@ -60,8 +59,4 @@
         This represents the user "being merged into", the "merge_with" is the old account that is deactivated.
         """
         ExternalAccount.objects.filter(owner=merge_with).update(owner=self)
-        merge_with.deactivate()
-=======
-    def owner_uri(self) -> str:
-        return self.user_uri
->>>>>>> 65ce2b6a
+        merge_with.deactivate()