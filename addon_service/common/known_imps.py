--- conflicted
+++ resolved
@@ -5,15 +5,11 @@
 
 import enum
 
-<<<<<<< HEAD
+from addon_imps.citations import zotero_org
 from addon_imps.storage import (
     box_dot_com,
     s3,
 )
-=======
-from addon_imps.citations import zotero_org
-from addon_imps.storage import box_dot_com
->>>>>>> b7a43cc4
 from addon_service.common.enum_decorators import enum_names_same_as
 from addon_toolkit import AddonImp
 
@@ -62,11 +58,8 @@
     """Static mapping from API-facing name for an AddonImp to the Imp itself"""
 
     BOX_DOT_COM = box_dot_com.BoxDotComStorageImp
-<<<<<<< HEAD
     S3 = s3.S3StorageImp
-=======
     ZOTERO_ORG = zotero_org.ZoteroOrgCitationImp
->>>>>>> b7a43cc4
 
     if __debug__:
         BLARG = my_blarg.MyBlargStorage
@@ -78,11 +71,8 @@
     """Static mapping from each AddonImp name to a unique integer (for database use)"""
 
     BOX_DOT_COM = 1001
-<<<<<<< HEAD
-    S3 = 1002
-=======
     ZOTERO_ORG = 1002
->>>>>>> b7a43cc4
+    S3 = 1003
 
     if __debug__:
         BLARG = -7