--- conflicted
+++ resolved
@@ -12,15 +12,11 @@
 from addon_service.authorized_storage_account.views import (
     AuthorizedStorageAccountViewSet,
 )
-<<<<<<< HEAD
 from addon_service.credentials import (
     CredentialsFormats,
     CredentialsSources,
 )
-=======
-from addon_service.credentials import CredentialsFormats
 from addon_service.external_storage_service import ServiceTypes
->>>>>>> 9ff68a0a
 from addon_service.tests import _factories
 from addon_service.tests._helpers import (
     MockOSF,
@@ -406,7 +402,7 @@
             account = db.AuthorizedStorageAccount(
                 external_storage_service=external_service,
                 account_owner=self._user,
-                authorized_capabilities=[AddonCapabilities.ACCESS],
+                authorized_capabilities=AddonCapabilities.ACCESS,
             )
             self.assertIsNone(account._credentials)
             mock_credentials = MOCK_CREDENTIALS_BLOBS[creds_format]
@@ -415,20 +411,6 @@
                 credentials_source=CredentialsSources.OSF_API,
             )
             with self.subTest(creds_format=creds_format):
-<<<<<<< HEAD
-=======
-                external_service = _factories.ExternalStorageServiceFactory(
-                    credentials_format=creds_format
-                )
-                account = db.AuthorizedStorageAccount(
-                    external_storage_service=external_service,
-                    account_owner=self._user,
-                    authorized_capabilities=AddonCapabilities.ACCESS,
-                )
-                self.assertIsNone(account._credentials)
-                mock_credentials = MOCK_CREDENTIALS_BLOBS[creds_format]
-                account.set_credentials(api_credentials_blob=mock_credentials)
->>>>>>> 9ff68a0a
                 self.assertEqual(
                     account._credentials.credentials_blob, mock_credentials
                 )
