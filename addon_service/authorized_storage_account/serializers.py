--- conflicted
+++ resolved
@@ -105,13 +105,9 @@
             )
         else:
             authorized_account.credentials = validated_data["credentials"]
-<<<<<<< HEAD
             authorized_account.imp_cls.validate_credentials(
                 authorized_account.credentials
             )
-=======
-
->>>>>>> b7a43cc4
         try:
             authorized_account.save()
         except ModelValidationError as e:
