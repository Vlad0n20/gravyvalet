--- conflicted
+++ resolved
@@ -25,17 +25,13 @@
 
 
 class ConfiguredStorageAddon(AddonsServiceBaseModel):
-<<<<<<< HEAD
     objects = ConnectedStorageAddonManager()
 
-    root_folder = models.CharField()
-=======
     root_folder = models.CharField(blank=True)
 
     int_connected_capabilities = ArrayField(
         models.IntegerField(validators=[validate_addon_capability])
     )
->>>>>>> 65ce2b6a
 
     base_account = models.ForeignKey(
         "addon_service.AuthorizedStorageAccount",
